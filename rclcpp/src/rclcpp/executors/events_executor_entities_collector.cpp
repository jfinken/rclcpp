// Copyright 2020 Open Source Robotics Foundation, Inc.
//
// Licensed under the Apache License, Version 2.0 (the "License");
// you may not use this file except in compliance with the License.
// You may obtain a copy of the License at
//
//     http://www.apache.org/licenses/LICENSE-2.0
//
// Unless required by applicable law or agreed to in writing, software
// distributed under the License is distributed on an "AS IS" BASIS,
// WITHOUT WARRANTIES OR CONDITIONS OF ANY KIND, either express or implied.
// See the License for the specific language governing permissions and
// limitations under the License.

#include "rclcpp/executors/events_executor.hpp"
#include "rclcpp/executors/events_executor_entities_collector.hpp"

using rclcpp::executors::EventsExecutorEntitiesCollector;

EventsExecutorEntitiesCollector::EventsExecutorEntitiesCollector(
  EventsExecutor * executor_context,
  TimersManager::SharedPtr timers_manager)
{
  associated_executor_ = executor_context;
  timers_manager_ = timers_manager;
}

EventsExecutorEntitiesCollector::~EventsExecutorEntitiesCollector()
{
  // Disassociate all nodes
  for (const auto & weak_node : weak_nodes_) {
    auto node = weak_node.lock();
    if (node) {
      std::atomic_bool & has_executor = node->get_associated_with_executor_atomic();
      has_executor.store(false);
      this->unset_entities_callbacks(node);
    }
  }

  // Make sure that the list is empty
  weak_nodes_.clear();
}

void
EventsExecutorEntitiesCollector::execute()
{
  // This function is called when the associated executor is notified that something changed.
  // We do not know if an entity has been added or remode so we have to rebuild everything.

  timers_manager_->clear_all();

  for (auto & weak_node : weak_nodes_) {
    auto node = weak_node.lock();
    if (!node) {
      continue;
    }
    set_entities_callbacks(node);
  }
}

void
EventsExecutorEntitiesCollector::add_node(
  rclcpp::node_interfaces::NodeBaseInterface::SharedPtr node_ptr)
{
  // Check if the node already has an executor and if not, set this to true
  std::atomic_bool & has_executor = node_ptr->get_associated_with_executor_atomic();

  if (has_executor.exchange(true)) {
    throw std::runtime_error("Node has already been added to an executor.");
  }

  weak_nodes_.push_back(node_ptr);

  set_entities_callbacks(node_ptr);
<<<<<<< HEAD
=======

  // Set node's guard condition callback, so if new entities are added while
  // spinning we can set their callback.
  rcl_ret_t ret = rcl_guard_condition_set_events_executor_callback(
    associated_executor_,
    &EventsExecutor::push_event,
    this,
    node_ptr->get_notify_guard_condition(),
    false /* Discard previous events */);

  if (ret != RCL_RET_OK) {
    throw std::runtime_error("Couldn't set node guard condition callback");
  }
>>>>>>> 419054be
}

void
EventsExecutorEntitiesCollector::remove_node(
  rclcpp::node_interfaces::NodeBaseInterface::SharedPtr node_ptr)
{
  // Check if this node is currently stored here
  auto node_it = weak_nodes_.begin();
  while (node_it != weak_nodes_.end()) {
<<<<<<< HEAD
    if (node_it->lock() == node_ptr) {
      break;
=======
    bool matched = (node_it->lock() == node_ptr);
    if (matched) {
      // Node found: unset its entities callbacks
      rcl_ret_t ret = rcl_guard_condition_set_events_executor_callback(
        nullptr, nullptr, nullptr,
        node_ptr->get_notify_guard_condition(),
        false);

      if (ret != RCL_RET_OK) {
        throw std::runtime_error(std::string("Couldn't set guard condition callback"));
      }

      // Unset entities callbacks
      for (auto & weak_group : node_ptr->get_callback_groups()) {
        auto group = weak_group.lock();
        if (!group || !group->can_be_taken_from().load()) {
          continue;
        }
        group->find_timer_ptrs_if(
          [this](const rclcpp::TimerBase::SharedPtr & timer) {
            if (timer) {
              timers_manager_->remove_timer(timer);
            }
            return false;
          });
        group->find_subscription_ptrs_if(
          [this](const rclcpp::SubscriptionBase::SharedPtr & subscription) {
            if (subscription) {
              subscription->set_events_executor_callback(nullptr, nullptr);
            }
            return false;
          });
        group->find_service_ptrs_if(
          [this](const rclcpp::ServiceBase::SharedPtr & service) {
            if (service) {
              service->set_events_executor_callback(nullptr, nullptr);
            }
            return false;
          });
        group->find_client_ptrs_if(
          [this](const rclcpp::ClientBase::SharedPtr & client) {
            if (client) {
              client->set_events_executor_callback(nullptr, nullptr);
            }
            return false;
          });
        group->find_waitable_ptrs_if(
          [this](const rclcpp::Waitable::SharedPtr & waitable) {
            if (waitable) {
              waitable->set_events_executor_callback(nullptr, nullptr);
            }
            return false;
          });
      }

      weak_nodes_.erase(node_it);
      return;
    } else {
      ++node_it;
>>>>>>> 419054be
    }
  }
  if (node_it == weak_nodes_.end()) {
    // The node is not stored here, so nothing to do
    return;
  }

  // Set that the node does not have an executor anymore
  std::atomic_bool & has_executor = node_ptr->get_associated_with_executor_atomic();
  has_executor.store(false);

  weak_nodes_.erase(node_it);

  unset_entities_callbacks(node_ptr);
}

void
EventsExecutorEntitiesCollector::set_entities_callbacks(
  rclcpp::node_interfaces::NodeBaseInterface::SharedPtr node)
{
  // Set event callbacks for all entities in this node
  // by searching them in all callback groups
  for (auto & weak_group : node->get_callback_groups()) {
    auto group = weak_group.lock();
    if (!group || !group->can_be_taken_from().load()) {
      continue;
    }
    
    // Timers are handled by the timers manager
    group->find_timer_ptrs_if(
      [this](const rclcpp::TimerBase::SharedPtr & timer) {
        if (timer) {
          timers_manager_->add_timer(timer);
        }
        return false;
      });
    
    // Set callbacks for all other entity types
    group->find_subscription_ptrs_if(
      [this](const rclcpp::SubscriptionBase::SharedPtr & subscription) {
        if (subscription) {
          subscription->set_events_executor_callback(associated_executor_, &EventsExecutor::push_event);
        }
        return false;
      });
    group->find_service_ptrs_if(
      [this](const rclcpp::ServiceBase::SharedPtr & service) {
        if (service) {
          service->set_events_executor_callback(associated_executor_, &EventsExecutor::push_event);
        }
        return false;
      });
    group->find_client_ptrs_if(
      [this](const rclcpp::ClientBase::SharedPtr & client) {
        if (client) {
          client->set_events_executor_callback(associated_executor_, &EventsExecutor::push_event);
        }
        return false;
      });
    group->find_waitable_ptrs_if(
      [this](const rclcpp::Waitable::SharedPtr & waitable) {
        if (waitable) {
          waitable->set_events_executor_callback(associated_executor_, &EventsExecutor::push_event);
        }
        return false;
      });
  }

  // Set an event callback for the node's guard condition, so if new entities are added
  // or remove to this node we will receive an event.
  rcl_guard_condition_set_events_executor_callback(
    associated_executor_,
    &EventsExecutor::push_event,
    this,
    node->get_notify_guard_condition(),
    false /* Discard previous events */);
}

void
EventsExecutorEntitiesCollector::unset_entities_callbacks(
  rclcpp::node_interfaces::NodeBaseInterface::SharedPtr node)
{
  // Unset event callbacks for all entities in this node
  // by searching them in all callback groups
  for (auto & weak_group : node->get_callback_groups()) {
    auto group = weak_group.lock();
    if (!group || !group->can_be_taken_from().load()) {
      continue;
    }

    // Timers are handled by the timers manager
    group->find_timer_ptrs_if(
      [this](const rclcpp::TimerBase::SharedPtr & timer) {
        if (timer) {
          timers_manager_->remove_timer(timer);
        }
        return false;
      });

    // Unset callbacks for all other entity types
    group->find_subscription_ptrs_if(
      [this](const rclcpp::SubscriptionBase::SharedPtr & subscription) {
        if (subscription) {
          subscription->set_events_executor_callback(nullptr, nullptr);
        }
        return false;
      });
    group->find_service_ptrs_if(
      [this](const rclcpp::ServiceBase::SharedPtr & service) {
        if (service) {
          service->set_events_executor_callback(nullptr, nullptr);
        }
        return false;
      });
    group->find_client_ptrs_if(
      [this](const rclcpp::ClientBase::SharedPtr & client) {
        if (client) {
          client->set_events_executor_callback(nullptr, nullptr);
        }
        return false;
      });
    group->find_waitable_ptrs_if(
      [this](const rclcpp::Waitable::SharedPtr & waitable) {
        if (waitable) {
          waitable->set_events_executor_callback(nullptr, nullptr);
        }
        return false;
      });
  }

  // Unset the event callback for the node's guard condition, to stop receiving events
  // if entities are added or removed to this node.
  rcl_guard_condition_set_events_executor_callback(
    nullptr, nullptr, nullptr,
    node->get_notify_guard_condition(),
    false);
}<|MERGE_RESOLUTION|>--- conflicted
+++ resolved
@@ -72,11 +72,87 @@
   weak_nodes_.push_back(node_ptr);
 
   set_entities_callbacks(node_ptr);
-<<<<<<< HEAD
-=======
-
-  // Set node's guard condition callback, so if new entities are added while
-  // spinning we can set their callback.
+}
+
+void
+EventsExecutorEntitiesCollector::remove_node(
+  rclcpp::node_interfaces::NodeBaseInterface::SharedPtr node_ptr)
+{
+  // Check if this node is currently stored here
+  auto node_it = weak_nodes_.begin();
+  while (node_it != weak_nodes_.end()) {
+    if (node_it->lock() == node_ptr) {
+      break;
+    }
+  }
+  if (node_it == weak_nodes_.end()) {
+    // The node is not stored here, so nothing to do
+    return;
+  }
+
+  // Set that the node does not have an executor anymore
+  std::atomic_bool & has_executor = node_ptr->get_associated_with_executor_atomic();
+  has_executor.store(false);
+
+  weak_nodes_.erase(node_it);
+
+  unset_entities_callbacks(node_ptr);
+}
+
+void
+EventsExecutorEntitiesCollector::set_entities_callbacks(
+  rclcpp::node_interfaces::NodeBaseInterface::SharedPtr node)
+{
+  // Set event callbacks for all entities in this node
+  // by searching them in all callback groups
+  for (auto & weak_group : node->get_callback_groups()) {
+    auto group = weak_group.lock();
+    if (!group || !group->can_be_taken_from().load()) {
+      continue;
+    }
+    
+    // Timers are handled by the timers manager
+    group->find_timer_ptrs_if(
+      [this](const rclcpp::TimerBase::SharedPtr & timer) {
+        if (timer) {
+          timers_manager_->add_timer(timer);
+        }
+        return false;
+      });
+    
+    // Set callbacks for all other entity types
+    group->find_subscription_ptrs_if(
+      [this](const rclcpp::SubscriptionBase::SharedPtr & subscription) {
+        if (subscription) {
+          subscription->set_events_executor_callback(associated_executor_, &EventsExecutor::push_event);
+        }
+        return false;
+      });
+    group->find_service_ptrs_if(
+      [this](const rclcpp::ServiceBase::SharedPtr & service) {
+        if (service) {
+          service->set_events_executor_callback(associated_executor_, &EventsExecutor::push_event);
+        }
+        return false;
+      });
+    group->find_client_ptrs_if(
+      [this](const rclcpp::ClientBase::SharedPtr & client) {
+        if (client) {
+          client->set_events_executor_callback(associated_executor_, &EventsExecutor::push_event);
+        }
+        return false;
+      });
+    group->find_waitable_ptrs_if(
+      [this](const rclcpp::Waitable::SharedPtr & waitable) {
+        if (waitable) {
+          waitable->set_events_executor_callback(associated_executor_, &EventsExecutor::push_event);
+        }
+        return false;
+      });
+  }
+
+  // Set an event callback for the node's notify guard condition, so if new entities are added
+  // or remove to this node we will receive an event.
   rcl_ret_t ret = rcl_guard_condition_set_events_executor_callback(
     associated_executor_,
     &EventsExecutor::push_event,
@@ -87,156 +163,6 @@
   if (ret != RCL_RET_OK) {
     throw std::runtime_error("Couldn't set node guard condition callback");
   }
->>>>>>> 419054be
-}
-
-void
-EventsExecutorEntitiesCollector::remove_node(
-  rclcpp::node_interfaces::NodeBaseInterface::SharedPtr node_ptr)
-{
-  // Check if this node is currently stored here
-  auto node_it = weak_nodes_.begin();
-  while (node_it != weak_nodes_.end()) {
-<<<<<<< HEAD
-    if (node_it->lock() == node_ptr) {
-      break;
-=======
-    bool matched = (node_it->lock() == node_ptr);
-    if (matched) {
-      // Node found: unset its entities callbacks
-      rcl_ret_t ret = rcl_guard_condition_set_events_executor_callback(
-        nullptr, nullptr, nullptr,
-        node_ptr->get_notify_guard_condition(),
-        false);
-
-      if (ret != RCL_RET_OK) {
-        throw std::runtime_error(std::string("Couldn't set guard condition callback"));
-      }
-
-      // Unset entities callbacks
-      for (auto & weak_group : node_ptr->get_callback_groups()) {
-        auto group = weak_group.lock();
-        if (!group || !group->can_be_taken_from().load()) {
-          continue;
-        }
-        group->find_timer_ptrs_if(
-          [this](const rclcpp::TimerBase::SharedPtr & timer) {
-            if (timer) {
-              timers_manager_->remove_timer(timer);
-            }
-            return false;
-          });
-        group->find_subscription_ptrs_if(
-          [this](const rclcpp::SubscriptionBase::SharedPtr & subscription) {
-            if (subscription) {
-              subscription->set_events_executor_callback(nullptr, nullptr);
-            }
-            return false;
-          });
-        group->find_service_ptrs_if(
-          [this](const rclcpp::ServiceBase::SharedPtr & service) {
-            if (service) {
-              service->set_events_executor_callback(nullptr, nullptr);
-            }
-            return false;
-          });
-        group->find_client_ptrs_if(
-          [this](const rclcpp::ClientBase::SharedPtr & client) {
-            if (client) {
-              client->set_events_executor_callback(nullptr, nullptr);
-            }
-            return false;
-          });
-        group->find_waitable_ptrs_if(
-          [this](const rclcpp::Waitable::SharedPtr & waitable) {
-            if (waitable) {
-              waitable->set_events_executor_callback(nullptr, nullptr);
-            }
-            return false;
-          });
-      }
-
-      weak_nodes_.erase(node_it);
-      return;
-    } else {
-      ++node_it;
->>>>>>> 419054be
-    }
-  }
-  if (node_it == weak_nodes_.end()) {
-    // The node is not stored here, so nothing to do
-    return;
-  }
-
-  // Set that the node does not have an executor anymore
-  std::atomic_bool & has_executor = node_ptr->get_associated_with_executor_atomic();
-  has_executor.store(false);
-
-  weak_nodes_.erase(node_it);
-
-  unset_entities_callbacks(node_ptr);
-}
-
-void
-EventsExecutorEntitiesCollector::set_entities_callbacks(
-  rclcpp::node_interfaces::NodeBaseInterface::SharedPtr node)
-{
-  // Set event callbacks for all entities in this node
-  // by searching them in all callback groups
-  for (auto & weak_group : node->get_callback_groups()) {
-    auto group = weak_group.lock();
-    if (!group || !group->can_be_taken_from().load()) {
-      continue;
-    }
-    
-    // Timers are handled by the timers manager
-    group->find_timer_ptrs_if(
-      [this](const rclcpp::TimerBase::SharedPtr & timer) {
-        if (timer) {
-          timers_manager_->add_timer(timer);
-        }
-        return false;
-      });
-    
-    // Set callbacks for all other entity types
-    group->find_subscription_ptrs_if(
-      [this](const rclcpp::SubscriptionBase::SharedPtr & subscription) {
-        if (subscription) {
-          subscription->set_events_executor_callback(associated_executor_, &EventsExecutor::push_event);
-        }
-        return false;
-      });
-    group->find_service_ptrs_if(
-      [this](const rclcpp::ServiceBase::SharedPtr & service) {
-        if (service) {
-          service->set_events_executor_callback(associated_executor_, &EventsExecutor::push_event);
-        }
-        return false;
-      });
-    group->find_client_ptrs_if(
-      [this](const rclcpp::ClientBase::SharedPtr & client) {
-        if (client) {
-          client->set_events_executor_callback(associated_executor_, &EventsExecutor::push_event);
-        }
-        return false;
-      });
-    group->find_waitable_ptrs_if(
-      [this](const rclcpp::Waitable::SharedPtr & waitable) {
-        if (waitable) {
-          waitable->set_events_executor_callback(associated_executor_, &EventsExecutor::push_event);
-        }
-        return false;
-      });
-  }
-
-  // Set an event callback for the node's guard condition, so if new entities are added
-  // or remove to this node we will receive an event.
-  rcl_guard_condition_set_events_executor_callback(
-    associated_executor_,
-    &EventsExecutor::push_event,
-    this,
-    node->get_notify_guard_condition(),
-    false /* Discard previous events */);
 }
 
 void
@@ -291,10 +217,14 @@
       });
   }
 
-  // Unset the event callback for the node's guard condition, to stop receiving events
+  // Unset the event callback for the node's notify guard condition, to stop receiving events
   // if entities are added or removed to this node.
-  rcl_guard_condition_set_events_executor_callback(
+  rcl_ret_t ret = rcl_guard_condition_set_events_executor_callback(
     nullptr, nullptr, nullptr,
     node->get_notify_guard_condition(),
     false);
+
+  if (ret != RCL_RET_OK) {
+    throw std::runtime_error("Couldn't set node guard condition callback");
+  }
 }