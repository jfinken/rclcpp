--- conflicted
+++ resolved
@@ -35,26 +35,6 @@
   node_logger_(rclcpp::get_node_logger(node_base->get_shared_rcl_node_handle().get()))
 {}
 
-<<<<<<< HEAD
-=======
-ServiceBase::~ServiceBase()
-{
-  clear_on_new_request_callback();
-
-  std::lock_guard<std::recursive_mutex> lock(ipc_mutex_);
-  if (!use_intra_process_) {
-    return;
-  }
-  auto ipm = weak_ipm_.lock();
-  if (!ipm) {
-    RCLCPP_WARN(
-      rclcpp::get_logger("rclcpp"),
-      "Intra process manager died before than a service.");
-    return;
-  }
-  ipm->remove_service(intra_process_service_id_);
-}
->>>>>>> cc0432b6
 
 bool
 ServiceBase::take_type_erased_request(void * request_out, rmw_request_id_t & request_id_out)
